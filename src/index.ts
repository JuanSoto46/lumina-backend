/**
 * @fileoverview Main server entry point for Lumina Backend API.
 * Sets up Express server with authentication, user management, and Pexels integration.
 * Includes flexible CORS configuration and MongoDB connection.
 * @module index
 * @version 1.0.0
 * @author Lumina Backend Team
 * @requires express
 * @requires cors
 * @requires mongoose
 * @requires dotenv/config
 */

import "dotenv/config";
import express from "express";
import cors from "cors";
import mongoose from "mongoose";

import authRoutes from "./routes/auth.js";
import userRoutes from "./routes/users.js";
import pexelsRoutes from "./routes/pexels.js";
<<<<<<< HEAD
import favoriteRoutes from "./routes/favorites.js"; 
=======
import favoriteRoutes from "./routes/favorites.js";
>>>>>>> 9b372318

/**
 * Express application instance.
 * @type {express.Application}
 */
const app = express();

/**
 * Server port number from environment variable or default to 3000.
 * @type {number}
 * @environment PORT - Optional port number (defaults to 3000)
 */
const PORT = Number(process.env.PORT) || 3000;

/**
 * Regular expression to match Vercel deployment domains.
 * @type {RegExp}
 * @description Matches any subdomain ending with .vercel.app (case insensitive)
 */
const VERCEL_REGEX = /\.vercel\.app$/i;

/**
 * Set of explicitly allowed CORS origins for local development.
 * @type {Set<string>}
 * @description Base set includes common local development URLs
 */
const BASE_ALLOWED = new Set<string>([
  "http://localhost:5173",
  "http://127.0.0.1:5173",
]);

/**
 * Additional CORS origins from environment variable configuration.
 * @type {string[]}
 * @environment CORS_EXTRA_ORIGINS - Comma-separated list of additional allowed origins
 */
const extra = (process.env.CORS_EXTRA_ORIGINS || "")
  .split(",")
  .map(s => s.trim())
  .filter(Boolean);
extra.forEach(o => BASE_ALLOWED.add(o));

/**
 * CORS origin validation function with flexible domain matching.
 * 
 * @function corsOrigin
 * @param {string | undefined} origin - The origin header from the request
 * @param {Function} cb - Callback function to indicate if origin is allowed
 * @param {Error | null} cb.err - Error object if origin should be blocked
 * @param {boolean} [cb.allow] - Whether to allow the origin (true/false)
 * 
 * @description
 * Implements flexible CORS policy that allows:
 * 1. Requests without origin (curl, healthchecks, mobile apps)
 * 2. Explicitly configured origins in BASE_ALLOWED set
 * 3. Any HTTPS subdomain matching *.vercel.app pattern
 * 4. Additional origins from CORS_EXTRA_ORIGINS environment variable
 * 
 * @security
 * - Rejects HTTP origins on Vercel (only HTTPS allowed)
 * - Validates URL format before checking patterns
 * - Provides descriptive error messages for blocked origins
 * 
 * @example
 * // Allowed origins:
 * // - http://localhost:5173 (local dev)
 * // - https://myapp-abc123.vercel.app (Vercel deployment)
 * // - Custom origins from CORS_EXTRA_ORIGINS env var
 */
function corsOrigin(origin: string | undefined, cb: (err: Error | null, allow?: boolean) => void) {
  // Allow requests without origin (CLI, health checks)
  if (!origin) return cb(null, true);

  // Allow explicit local origins
  if (BASE_ALLOWED.has(origin)) return cb(null, true);

  try {
    const u = new URL(origin);
    // Allow HTTPS subdomains under *.vercel.app
    if (u.protocol === "https:" && VERCEL_REGEX.test(u.hostname)) {
      return cb(null, true);
    }
  } catch {
    // Invalid origin → falls through to deny
  }

  cb(new Error(`CORS blocked for origin: ${origin}`));
}

/**
 * Configure Express middleware for JSON parsing.
 * Enables automatic parsing of JSON request bodies.
 */
app.use(express.json());

/**
 * Debug middleware to log request origins.
 * Helps with CORS troubleshooting during development.
 */
app.use((req, _res, next) => { console.log("Origin:", req.headers.origin); next(); });

/**
 * Configure CORS middleware with flexible origin validation.
 * @description
 * Enables cross-origin requests with:
 * - Dynamic origin validation via corsOrigin function
 * - Credentials support for authenticated requests
 * - Standard HTTP methods for REST API
 * - Content-Type and Authorization headers
 */
app.use(
  cors({
    origin: corsOrigin,
    credentials: true,
    methods: ["GET", "POST", "PUT", "DELETE", "OPTIONS"],
    allowedHeaders: ["Content-Type", "Authorization"],
  })
);

/**
 * Handle preflight OPTIONS requests explicitly.
 * Ensures proper CORS headers are sent for complex requests.
 */
app.options("*", cors({ origin: corsOrigin, credentials: true }));

/**
 * Health check endpoint for monitoring and load balancers.
 * @route GET /health
 * @returns {Object} Simple health status object
 */
app.get("/health", (_req, res) => res.json({ ok: true }));

/**
 * Root endpoint indicating API is operational.
 * @route GET /
 * @returns {string} Simple "API up" message
 */
app.get("/", (_req, res) => res.send("API up"));

/**
 * Authentication routes (signup, login, password reset).
 * @route /api/auth
 * @see {@link ./routes/auth.js} Authentication route handlers
 */
app.use("/api/auth", authRoutes);

/**
 * User management routes (profile, settings, account operations).
 * @route /api/users
 * @see {@link ./routes/users.js} User route handlers
 */
app.use("/api/users", userRoutes);

/**
 * Pexels API integration routes (video search, popular content).
 * @route /api/pexels
 * @see {@link ./routes/pexels.js} Pexels route handlers
 */
app.use("/api/pexels", pexelsRoutes);

<<<<<<< HEAD

app.use("/api/favorites", favoriteRoutes); 

=======
app.use("/api/favorites", favoriteRoutes);
>>>>>>> 9b372318

/**
 * Initializes and starts the Express server with database connection.
 * 
 * @async
 * @function start
 * @returns {Promise<void>} Resolves when server starts successfully
 * @throws {Error} Exits process with code 1 on initialization failure
 * 
 * @description
 * Server initialization sequence:
 * 1. Validates required environment variables
 * 2. Establishes MongoDB connection using Mongoose
 * 3. Starts Express server on specified port
 * 4. Logs server status and CORS configuration
 * 5. Exits process on any critical errors
 * 
 * @environment
 * Required environment variables:
 * - MONGO_URI: MongoDB connection string
 * - PORT: (Optional) Server port number (defaults to 3000)
 * - CORS_EXTRA_ORIGINS: (Optional) Additional allowed CORS origins
 * 
 * @example
 * // Environment setup
 * MONGO_URI=mongodb://localhost:27017/lumina
 * PORT=3000
 * CORS_EXTRA_ORIGINS=https://mydomain.com,https://anotherdomain.com
 * 
 * @logging
 * Logs include:
 * - MongoDB connection status
 * - Server port and host information
 * - Complete CORS configuration summary
 * - Additional origins from environment
 */
async function start() {
  try {
    // Validate required environment variables
    const MONGO_URI = process.env.MONGO_URI;
    if (!MONGO_URI) throw new Error("Missing MONGO_URI");
    
    // Connect to MongoDB database
    await mongoose.connect(MONGO_URI);
    console.log("MongoDB connected");

    // Start Express server
    app.listen(PORT, "0.0.0.0", () => {
      console.log(`Server running on :${PORT}`);
      console.log("CORS allowed:");
      console.log(" - Local:", Array.from(BASE_ALLOWED).join(", ") || "(none)");
      console.log(" - Regex: *.vercel.app (https)");
      if (extra.length) console.log(" - Extras:", extra.join(", "));
    });
  } catch (err) {
    console.error(err);
    process.exit(1);
  }
}

/**
 * Start the application server.
 * Entry point for the Lumina Backend API.
 */
start();<|MERGE_RESOLUTION|>--- conflicted
+++ resolved
@@ -19,11 +19,7 @@
 import authRoutes from "./routes/auth.js";
 import userRoutes from "./routes/users.js";
 import pexelsRoutes from "./routes/pexels.js";
-<<<<<<< HEAD
-import favoriteRoutes from "./routes/favorites.js"; 
-=======
 import favoriteRoutes from "./routes/favorites.js";
->>>>>>> 9b372318
 
 /**
  * Express application instance.
@@ -184,13 +180,7 @@
  */
 app.use("/api/pexels", pexelsRoutes);
 
-<<<<<<< HEAD
-
-app.use("/api/favorites", favoriteRoutes); 
-
-=======
 app.use("/api/favorites", favoriteRoutes);
->>>>>>> 9b372318
 
 /**
  * Initializes and starts the Express server with database connection.
