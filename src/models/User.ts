/**
 * @fileoverview User data model for MongoDB using Mongoose ODM.
 * Defines the user schema with authentication and password reset functionality.
 * @module models/User
 * @version 1.1.0
 * @requires mongoose
 */

<<<<<<< HEAD
import mongoose, { Schema, Document } from "mongoose";
export interface IFavorite {
  id: string;
  title: string;
  url: string;
  thumbnail: string;
  addedAt: Date;
}
=======
import mongoose, { Schema, Document, Types } from "mongoose";

/* ------------------------------------------------------------------ */
/* Favorite subdocument (added to fix missing IFavorite/favoriteSchema)*/
/* ------------------------------------------------------------------ */

/**
 * Favorite interface for TypeScript type safety.
 *
 * @interface IFavorite
 * @extends {Document}
 * @description
 * Represents a lightweight subdocument stored inside the user document
 * to keep track of bookmarked entities. Adjust fields to your domain.
 */
export interface IFavorite {
  /**
   * Public video identifier stored as-is (not Mongo _id).
   * @type {string}
   * @required
   */
  id: string;

  /**
   * Human-readable video title.
   * @type {string}
   * @required
   */
  title: string;

  /**
   * Public URL to the video file or page.
   * @type {string}
   * @required
   */
  url: string;

  /**
   * Thumbnail URL for preview purposes.
   * @type {string}
   * @required
   */
  thumbnail: string;

  /**
   * Timestamp when the favorite was added.
   * @type {Date}
   * @required
   */
  addedAt: Date;
}

/**
 * Mongoose sub-schema for favorites.
 * Kept without its own _id to avoid bloating arrays.
 *
 * @constant {Schema<IFavorite>} favoriteSchema
 */
const favoriteSchema = new Schema(
  {
    id:        { type: String, required: true },
    title:     { type: String, required: true },
    url:       { type: String, required: true },
    thumbnail: { type: String, required: true },
    addedAt:   { type: Date, default: Date.now, required: true },
  },
  { _id: false }
);

/* --------------------------------- User --------------------------------- */

>>>>>>> 9b372318
/**
 * User interface extending Mongoose Document for TypeScript type safety.
 * 
 * @interface IUser
 * @extends {Document}
 * @description
 * Defines the structure of a User document in MongoDB with all required fields,
 * authentication data, and password reset functionality. Includes both current
 * secure reset token fields and legacy fields for backward compatibility.
 */
export interface IUser extends Document {
  /** 
   * User's first name.
   * @type {string}
   * @required
   */
  firstName: string;

  /** 
   * User's last name.
   * @type {string}
   * @required
   */
  lastName: string;

  /** 
   * User's age in years.
   * @type {number}
   * @required
   */
  age: number;

  /** 
   * User's email address. Must be unique across all users.
   * @type {string}
   * @required
   * @unique
   * @indexed
   */
  email: string;

  /** 
   * Hashed password using bcrypt. Never store plain text passwords.
   * @type {string}
   * @required
   * @security Bcrypt hash with salt rounds
   */
  passwordHash: string;

  /** 
   * SHA256 hash of password reset token for secure password recovery.
   * @type {string}
   * @optional
   * @indexed
   * @security Only stores hash, never the actual token
   * @since 1.0.0 - Replaces legacy resetToken field
   */
  passwordResetTokenHash?: string;

  /** 
   * Expiration timestamp for password reset token.
   * @type {Date}
   * @optional
   * @security Tokens expire after 60 minutes for security
   */
  passwordResetTokenExp?: Date;

  /** 
   * Legacy password reset token field for backward compatibility.
   * @type {string}
   * @optional
   * @deprecated Use passwordResetTokenHash instead for security
   * @security This field stores tokens in plain text - avoid using
   */
  resetToken?: string;

  /** 
   * Legacy expiration timestamp for reset tokens.
   * @type {Date}
   * @optional
   * @deprecated Use passwordResetTokenExp instead
   */
  resetTokenExp?: Date;

<<<<<<< HEAD
  favorites: IFavorite[];

=======
  /**
   * Array of user favorites stored as subdocuments.
   * @type {IFavorite[]}
   * @required
   * @default []
   */
  favorites: IFavorite[];
>>>>>>> 9b372318
}

/* The `favoriteSchema` constant is defining a Mongoose schema for the `IFavorite` interface. It
specifies the structure of the `IFavorite` object with the following properties: */
const favoriteSchema = new Schema<IFavorite>({
  id: { type: String, required: true },
  title: { type: String, required: true },
  url: { type: String, required: true },
  thumbnail: { type: String, required: true },
  addedAt: { type: Date, default: Date.now },
});

/**
 * Mongoose schema definition for User collection.
 * 
 * @constant {Schema<IUser>} userSchema
 * @description
 * Defines the MongoDB document structure with validation rules, indexes, and constraints.
 * Includes automatic timestamps (createdAt, updatedAt) and proper indexing for performance.
 * 
 * @features
 * - Email uniqueness constraint with index
 * - Password reset token indexing for efficient lookups
 * - Automatic timestamps for audit trail
 * - Legacy field support for backward compatibility
 * - TypeScript type safety with IUser interface
 * 
 * @security
 * - Passwords are stored as bcrypt hashes only
 * - Reset tokens are stored as SHA256 hashes (new implementation)
 * - Email field is indexed for fast authentication lookups
 */
const userSchema = new Schema<IUser>(
  {
    /** User's first name - required field */
    firstName: { type: String, required: true },
    /** User's last name - required field */
    lastName:  { type: String, required: true },
    /** User's age - required numeric field */
    age:       { type: Number, required: true },
    /** User's email - unique and indexed for authentication */
    email:     { type: String, required: true, unique: true, index: true },
    /** Bcrypt hashed password - required for authentication */
    passwordHash: { type: String, required: true },

    /** SHA256 hash of password reset token - indexed for efficient lookups */
    passwordResetTokenHash: { type: String, index: true },
    /** Expiration date for password reset token */
    passwordResetTokenExp:  { type: Date },

    /** Legacy reset token field - deprecated, use passwordResetTokenHash instead */
    resetToken:   { type: String },
    /** Legacy reset token expiration - deprecated, use passwordResetTokenExp instead */
<<<<<<< HEAD
    resetTokenExp: { type: Date },

    /* The `favorites` field in the `userSchema` is defining an array of `IFavorite` objects using the
    `favoriteSchema` schema. */
    favorites: {
      type: [favoriteSchema],
      default: [],
    },
=======
    resetTokenExp:{ type: Date },

    /**
     * The `favorites` field defines an array of `IFavorite` subdocuments
     * using the `favoriteSchema` for structure and validation.
     */
    favorites: {
      type: [favoriteSchema],
      default: []
    }
>>>>>>> 9b372318
  },
  {
    /** 
     * Enable automatic timestamps (createdAt, updatedAt).
     * Provides audit trail for user account creation and modifications.
     */
    timestamps: true
  }
);

/**
 * User model for MongoDB operations.
 * 
 * @constant {mongoose.Model<IUser>} User
 * @description
 * Compiled Mongoose model for User collection providing CRUD operations,
 * query methods, and middleware hooks. Use this model for all user-related
 * database operations.
 * 
 * @example
 * // Create a new user
 * const user = new User({
 *   firstName: "John",
 *   lastName: "Doe", 
 *   age: 25,
 *   email: "john@example.com",
 *   passwordHash: hashedPassword
 * });
 * await user.save();
 * 
 * @example
 * // Find user by email
 * const user = await User.findOne({ email: "john@example.com" });
 * 
 * @example
 * // Update user profile
 * const updatedUser = await User.findByIdAndUpdate(
 *   userId, 
 *   { firstName: "Jane" }, 
 *   { new: true }
 * );
 * 
 * @see {@link https://mongoosejs.com/docs/models.html} Mongoose Models Documentation
 */
export const User = mongoose.model<IUser>("User", userSchema);<|MERGE_RESOLUTION|>--- conflicted
+++ resolved
@@ -6,16 +6,6 @@
  * @requires mongoose
  */
 
-<<<<<<< HEAD
-import mongoose, { Schema, Document } from "mongoose";
-export interface IFavorite {
-  id: string;
-  title: string;
-  url: string;
-  thumbnail: string;
-  addedAt: Date;
-}
-=======
 import mongoose, { Schema, Document, Types } from "mongoose";
 
 /* ------------------------------------------------------------------ */
@@ -87,7 +77,6 @@
 
 /* --------------------------------- User --------------------------------- */
 
->>>>>>> 9b372318
 /**
  * User interface extending Mongoose Document for TypeScript type safety.
  * 
@@ -172,10 +161,6 @@
    */
   resetTokenExp?: Date;
 
-<<<<<<< HEAD
-  favorites: IFavorite[];
-
-=======
   /**
    * Array of user favorites stored as subdocuments.
    * @type {IFavorite[]}
@@ -183,18 +168,7 @@
    * @default []
    */
   favorites: IFavorite[];
->>>>>>> 9b372318
 }
-
-/* The `favoriteSchema` constant is defining a Mongoose schema for the `IFavorite` interface. It
-specifies the structure of the `IFavorite` object with the following properties: */
-const favoriteSchema = new Schema<IFavorite>({
-  id: { type: String, required: true },
-  title: { type: String, required: true },
-  url: { type: String, required: true },
-  thumbnail: { type: String, required: true },
-  addedAt: { type: Date, default: Date.now },
-});
 
 /**
  * Mongoose schema definition for User collection.
@@ -237,16 +211,6 @@
     /** Legacy reset token field - deprecated, use passwordResetTokenHash instead */
     resetToken:   { type: String },
     /** Legacy reset token expiration - deprecated, use passwordResetTokenExp instead */
-<<<<<<< HEAD
-    resetTokenExp: { type: Date },
-
-    /* The `favorites` field in the `userSchema` is defining an array of `IFavorite` objects using the
-    `favoriteSchema` schema. */
-    favorites: {
-      type: [favoriteSchema],
-      default: [],
-    },
-=======
     resetTokenExp:{ type: Date },
 
     /**
@@ -257,14 +221,13 @@
       type: [favoriteSchema],
       default: []
     }
->>>>>>> 9b372318
   },
-  {
+  { 
     /** 
      * Enable automatic timestamps (createdAt, updatedAt).
      * Provides audit trail for user account creation and modifications.
      */
-    timestamps: true
+    timestamps: true 
   }
 );
 
