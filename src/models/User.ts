/**
 * @fileoverview User data model for MongoDB using Mongoose ODM.
 * Defines the user schema with authentication and password reset functionality.
 * @module models/User
 * @version 1.0.0
 * @requires mongoose
 */

import mongoose, { Schema, Document } from "mongoose";

/**
<<<<<<< HEAD
 * Represents a User document stored in MongoDB.
 *
 * @interface IUser
 * @extends {Document}
 *
 * @property {string} firstName - The user's first name.
 * @property {string} lastName - The user's last name.
 * @property {number} age - The user's age.
 * @property {string} email - The user's unique email address.
 * @property {string} passwordHash - Secure hash of the user's password.
 *
 * @property {string} [passwordResetTokenHash] - Hash of the password reset token (new secure version).
 * @property {Date} [passwordResetTokenExp] - Expiration date of the secure password reset token.
 *
 * @property {string} [resetToken] - Legacy reset token field (kept only for backward compatibility).
 * @property {Date} [resetTokenExp] - Expiration date of the legacy reset token.
=======
 * User interface extending Mongoose Document for TypeScript type safety.
 * 
 * @interface IUser
 * @extends {Document}
 * @description
 * Defines the structure of a User document in MongoDB with all required fields,
 * authentication data, and password reset functionality. Includes both current
 * secure reset token fields and legacy fields for backward compatibility.
>>>>>>> 2cc50127
 */
export interface IUser extends Document {
  /** 
   * User's first name.
   * @type {string}
   * @required
   */
  firstName: string;

  /** 
   * User's last name.
   * @type {string}
   * @required
   */
  lastName: string;

  /** 
   * User's age in years.
   * @type {number}
   * @required
   */
  age: number;

  /** 
   * User's email address. Must be unique across all users.
   * @type {string}
   * @required
   * @unique
   * @indexed
   */
  email: string;

  /** 
   * Hashed password using bcrypt. Never store plain text passwords.
   * @type {string}
   * @required
   * @security Bcrypt hash with salt rounds
   */
  passwordHash: string;

  /** 
   * SHA256 hash of password reset token for secure password recovery.
   * @type {string}
   * @optional
   * @indexed
   * @security Only stores hash, never the actual token
   * @since 1.0.0 - Replaces legacy resetToken field
   */
  passwordResetTokenHash?: string;

  /** 
   * Expiration timestamp for password reset token.
   * @type {Date}
   * @optional
   * @security Tokens expire after 60 minutes for security
   */
  passwordResetTokenExp?: Date;

  /** 
   * Legacy password reset token field for backward compatibility.
   * @type {string}
   * @optional
   * @deprecated Use passwordResetTokenHash instead for security
   * @security This field stores tokens in plain text - avoid using
   */
  resetToken?: string;

  /** 
   * Legacy expiration timestamp for reset tokens.
   * @type {Date}
   * @optional
   * @deprecated Use passwordResetTokenExp instead
   */
  resetTokenExp?: Date;
}

/**
<<<<<<< HEAD
 * Defines the Mongoose schema for the `User` collection.
 *
 * This schema includes both new secure password reset fields and
 * legacy ones for backward compatibility with older database entries.
 *
 * @constant
 * @type {Schema<IUser>}
 *
 * @property {string} firstName - The user's first name (required).
 * @property {string} lastName - The user's last name (required).
 * @property {number} age - The user's age (required).
 * @property {string} email - The user's unique and indexed email (required).
 * @property {string} passwordHash - The hashed password (required).
 * @property {string} [passwordResetTokenHash] - Secure hashed token for password reset.
 * @property {Date} [passwordResetTokenExp] - Expiration date for the secure reset token.
 * @property {string} [resetToken] - Deprecated legacy token for backward compatibility.
 * @property {Date} [resetTokenExp] - Expiration date for the legacy reset token.
=======
 * Mongoose schema definition for User collection.
 * 
 * @constant {Schema<IUser>} userSchema
 * @description
 * Defines the MongoDB document structure with validation rules, indexes, and constraints.
 * Includes automatic timestamps (createdAt, updatedAt) and proper indexing for performance.
 * 
 * @features
 * - Email uniqueness constraint with index
 * - Password reset token indexing for efficient lookups
 * - Automatic timestamps for audit trail
 * - Legacy field support for backward compatibility
 * - TypeScript type safety with IUser interface
 * 
 * @security
 * - Passwords are stored as bcrypt hashes only
 * - Reset tokens are stored as SHA256 hashes (new implementation)
 * - Email field is indexed for fast authentication lookups
>>>>>>> 2cc50127
 */
const userSchema = new Schema<IUser>(
  {
    /** User's first name - required field */
    firstName: { type: String, required: true },
    /** User's last name - required field */
    lastName: { type: String, required: true },
    /** User's age - required numeric field */
    age: { type: Number, required: true },
    /** User's email - unique and indexed for authentication */
    email: { type: String, required: true, unique: true, index: true },
    /** Bcrypt hashed password - required for authentication */
    passwordHash: { type: String, required: true },

<<<<<<< HEAD
    // New secure reset fields
=======
    /** SHA256 hash of password reset token - indexed for efficient lookups */
>>>>>>> 2cc50127
    passwordResetTokenHash: { type: String, index: true },
    /** Expiration date for password reset token */
    passwordResetTokenExp: { type: Date },

<<<<<<< HEAD
=======
    /** Legacy reset token field - deprecated, use passwordResetTokenHash instead */
>>>>>>> 2cc50127
    resetToken: { type: String },
    /** Legacy reset token expiration - deprecated, use passwordResetTokenExp instead */
    resetTokenExp: { type: Date },
  },
  { 
    /** 
     * Enable automatic timestamps (createdAt, updatedAt).
     * Provides audit trail for user account creation and modifications.
     */
    timestamps: true 
  }
);

/**
<<<<<<< HEAD
 * Mongoose model for interacting with the `users` collection in MongoDB.
 *
 * Provides CRUD operations and query helpers for user documents.
 *
 * @constant
 * @type {mongoose.Model<IUser>}
=======
 * User model for MongoDB operations.
 * 
 * @constant {mongoose.Model<IUser>} User
 * @description
 * Compiled Mongoose model for User collection providing CRUD operations,
 * query methods, and middleware hooks. Use this model for all user-related
 * database operations.
 * 
 * @example
 * // Create a new user
 * const user = new User({
 *   firstName: "John",
 *   lastName: "Doe", 
 *   age: 25,
 *   email: "john@example.com",
 *   passwordHash: hashedPassword
 * });
 * await user.save();
 * 
 * @example
 * // Find user by email
 * const user = await User.findOne({ email: "john@example.com" });
 * 
 * @example
 * // Update user profile
 * const updatedUser = await User.findByIdAndUpdate(
 *   userId, 
 *   { firstName: "Jane" }, 
 *   { new: true }
 * );
 * 
 * @see {@link https://mongoosejs.com/docs/models.html} Mongoose Models Documentation
>>>>>>> 2cc50127
 */
export const User = mongoose.model<IUser>("User", userSchema);<|MERGE_RESOLUTION|>--- conflicted
+++ resolved
@@ -9,24 +9,6 @@
 import mongoose, { Schema, Document } from "mongoose";
 
 /**
-<<<<<<< HEAD
- * Represents a User document stored in MongoDB.
- *
- * @interface IUser
- * @extends {Document}
- *
- * @property {string} firstName - The user's first name.
- * @property {string} lastName - The user's last name.
- * @property {number} age - The user's age.
- * @property {string} email - The user's unique email address.
- * @property {string} passwordHash - Secure hash of the user's password.
- *
- * @property {string} [passwordResetTokenHash] - Hash of the password reset token (new secure version).
- * @property {Date} [passwordResetTokenExp] - Expiration date of the secure password reset token.
- *
- * @property {string} [resetToken] - Legacy reset token field (kept only for backward compatibility).
- * @property {Date} [resetTokenExp] - Expiration date of the legacy reset token.
-=======
  * User interface extending Mongoose Document for TypeScript type safety.
  * 
  * @interface IUser
@@ -35,7 +17,6 @@
  * Defines the structure of a User document in MongoDB with all required fields,
  * authentication data, and password reset functionality. Includes both current
  * secure reset token fields and legacy fields for backward compatibility.
->>>>>>> 2cc50127
  */
 export interface IUser extends Document {
   /** 
@@ -113,25 +94,6 @@
 }
 
 /**
-<<<<<<< HEAD
- * Defines the Mongoose schema for the `User` collection.
- *
- * This schema includes both new secure password reset fields and
- * legacy ones for backward compatibility with older database entries.
- *
- * @constant
- * @type {Schema<IUser>}
- *
- * @property {string} firstName - The user's first name (required).
- * @property {string} lastName - The user's last name (required).
- * @property {number} age - The user's age (required).
- * @property {string} email - The user's unique and indexed email (required).
- * @property {string} passwordHash - The hashed password (required).
- * @property {string} [passwordResetTokenHash] - Secure hashed token for password reset.
- * @property {Date} [passwordResetTokenExp] - Expiration date for the secure reset token.
- * @property {string} [resetToken] - Deprecated legacy token for backward compatibility.
- * @property {Date} [resetTokenExp] - Expiration date for the legacy reset token.
-=======
  * Mongoose schema definition for User collection.
  * 
  * @constant {Schema<IUser>} userSchema
@@ -150,7 +112,6 @@
  * - Passwords are stored as bcrypt hashes only
  * - Reset tokens are stored as SHA256 hashes (new implementation)
  * - Email field is indexed for fast authentication lookups
->>>>>>> 2cc50127
  */
 const userSchema = new Schema<IUser>(
   {
@@ -165,19 +126,12 @@
     /** Bcrypt hashed password - required for authentication */
     passwordHash: { type: String, required: true },
 
-<<<<<<< HEAD
-    // New secure reset fields
-=======
     /** SHA256 hash of password reset token - indexed for efficient lookups */
->>>>>>> 2cc50127
     passwordResetTokenHash: { type: String, index: true },
     /** Expiration date for password reset token */
     passwordResetTokenExp: { type: Date },
 
-<<<<<<< HEAD
-=======
     /** Legacy reset token field - deprecated, use passwordResetTokenHash instead */
->>>>>>> 2cc50127
     resetToken: { type: String },
     /** Legacy reset token expiration - deprecated, use passwordResetTokenExp instead */
     resetTokenExp: { type: Date },
@@ -192,14 +146,6 @@
 );
 
 /**
-<<<<<<< HEAD
- * Mongoose model for interacting with the `users` collection in MongoDB.
- *
- * Provides CRUD operations and query helpers for user documents.
- *
- * @constant
- * @type {mongoose.Model<IUser>}
-=======
  * User model for MongoDB operations.
  * 
  * @constant {mongoose.Model<IUser>} User
@@ -232,6 +178,5 @@
  * );
  * 
  * @see {@link https://mongoosejs.com/docs/models.html} Mongoose Models Documentation
->>>>>>> 2cc50127
  */
 export const User = mongoose.model<IUser>("User", userSchema);