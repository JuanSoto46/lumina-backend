/**
<<<<<<< HEAD
 * @fileoverview Express controller that interacts with the Pexels API to fetch and search for videos.
 * Handles endpoints for popular videos, search, video details, and server health check.
 * 
 * Requires the `PEXELS_API_KEY` environment variable to be set in a `.env` file.
=======
 * @fileoverview Pexels API controller for fetching videos from the Pexels platform.
 * Provides endpoints for searching videos, getting popular content, and retrieving specific videos by ID.
 * @module controllers/pexels.controller
 * @version 1.0.0
 * @requires express
 * @requires pexels
 * @requires dotenv
>>>>>>> 2cc50127
 */

import { Request, Response } from "express";
import { createClient } from "pexels";
import dotenv from "dotenv";

dotenv.config();

/**
 * Pexels API client instance.
 * Initialized with API key from environment variables.
 * @type {any|null} - Pexels client instance or null if not configured
 */
let client: any = null;

// Initialize Pexels client if API key is available
if (process.env.PEXELS_API_KEY) {
  client = createClient(process.env.PEXELS_API_KEY);
  console.log("✅ Pexels client initialized");
} else {
  console.warn("⚠️  PEXELS_API_KEY not configured - Pexels endpoints will return errors");
}

/**
<<<<<<< HEAD
 * Fetches the most popular videos from Pexels.
 *
 * @async
 * @function getPopularVideos
 * @param {Request} _req - Express request object (not used).
 * @param {Response} res - Express response object.
 * @returns {Promise<Response>} JSON array of popular videos or an error message.
=======
 * Retrieves popular videos from Pexels API.
 * 
 * @async
 * @function getPopularVideos
 * @param {Request} _req - Express request object (unused)
 * @param {Response} res - Express response object
 * @returns {Promise<Response>} JSON array of popular video objects or error message
 * @throws {500} Pexels API not configured or failed to fetch videos
 * @throws {200} Successfully retrieved popular videos
 * 
 * @description
 * Fetches the most popular videos from Pexels with a limit of 3 videos per page.
 * Requires PEXELS_API_KEY environment variable to be set.
 * 
 * @example
 * // GET /pexels/popular
 * // Response: [{ id: 1, url: "...", video_files: [...], ... }]
>>>>>>> 2cc50127
 */
export const getPopularVideos = async (_req: Request, res: Response) => {
  if (!client) {
    return res.status(500).json({ 
      error: "Pexels API not configured", 
      message: "PEXELS_API_KEY environment variable is required" 
    });
  }
  
  try {
    const data = await client.videos.popular({ per_page: 3 });
    if ("videos" in data) {
      res.json(data.videos);
    } else {
      res.status(500).json({ error: "Failed to fetch popular videos" });
    }
  } catch (err) {
    console.error(err);
    res.status(500).json({ error: "Failed to fetch popular videos" });
  }
};

/**
<<<<<<< HEAD
 * Fetches a short list of popular videos from Pexels (alias for testing or custom route).
 *
 * @async
 * @function getPeliculas
 * @param {Request} _req - Express request object (not used).
 * @param {Response} res - Express response object.
 * @returns {Promise<Response>} JSON object containing popular videos or an error.
=======
 * Alternative endpoint for retrieving popular videos (Spanish naming convention).
 * 
 * @async
 * @function getPeliculas
 * @param {Request} _req - Express request object (unused)
 * @param {Response} res - Express response object
 * @returns {Promise<Response>} Complete Pexels API response object with videos array or error message
 * @throws {500} Failed to fetch popular videos
 * @throws {200} Successfully retrieved popular videos with full response metadata
 * 
 * @description
 * Similar to getPopularVideos but returns the complete API response object 
 * instead of just the videos array. Fetches 3 popular videos per page.
 * Note: This function doesn't check if client is initialized (potential bug).
 * 
 * @example
 * // GET /pexels/peliculas  
 * // Response: { videos: [...], page: 1, per_page: 3, total_results: 1000, ... }
>>>>>>> 2cc50127
 */
export const getPeliculas = async (_req: Request, res: Response) => {
  try {
    const data = await client.videos.popular({ per_page: 3 });
    if ("videos" in data) {
      res.json(data);
    } else {
      res.status(500).json({ error: "Failed to fetch popular videos" });
    }
  } catch (err) {
    console.error(err);
    res.status(500).json({ error: "Failed to fetch popular videos" });
  }
};

/**
<<<<<<< HEAD
 * Searches for videos on Pexels based on a query or a list of terms.
 *
 * @async
 * @function getVideos
 * @param {Request} req - Express request object containing query parameters.
 * @param {string} [req.query.query] - Main search term (optional if `terms` provided).
 * @param {string} [req.query.terms] - Comma-separated list of additional search terms.
 * @param {number} [req.query.per_page=3] - Number of videos to return (max 80).
 * @param {Response} res - Express response object.
 * @returns {Promise<Response>} JSON response with search results or error message.
=======
 * Searches for videos on Pexels based on query parameters.
 * 
 * @async
 * @function getVideos
 * @param {Request} req - Express request object containing search parameters
 * @param {string} [req.query.query] - Single search query string
 * @param {string} [req.query.terms] - Comma-separated search terms
 * @param {string|number} [req.query.per_page=3] - Number of videos per page (max 80)
 * @param {Response} res - Express response object
 * @returns {Promise<Response>} Pexels search results with videos array or error message
 * @throws {400} Neither query nor terms parameter provided, or invalid terms format
 * @throws {500} Failed to search videos
 * @throws {200} Successfully retrieved search results
 * 
 * @description
 * Flexible video search endpoint supporting multiple search modes:
 * 1. Simple query: ?query=nature
 * 2. Multiple terms: ?terms=ocean,waves,sunset  
 * 3. Combined: ?query=nature&terms=forest,trees
 * 
 * The function combines query and terms intelligently and enforces Pexels' 80 video limit.
 * 
 * @example
 * // GET /pexels/videos?query=ocean&per_page=5
 * // GET /pexels/videos?terms=nature,forest,mountains
 * // Response: { videos: [...], page: 1, per_page: 5, ... }
>>>>>>> 2cc50127
 */
export const getVideos = async (req: Request, res: Response) => {
  const query = req.query.query as string;
  const terms = req.query.terms as string;
  const per_page = Number(req.query.per_page) || 3;

  if (!query && !terms) {
    return res.status(400).json({ 
      error: "Either 'query' or 'terms' parameter is required" 
    });
  }

  try {
    let searchQuery = "";

    if (query && terms) {
      const termsArray = terms.split(",").map(term => term.trim()).filter(Boolean);
      searchQuery = `${query} ${termsArray.join(" ")}`;
    } else if (terms) {
      const termsArray = terms.split(",").map(term => term.trim()).filter(Boolean);
      if (termsArray.length === 0) {
        return res.status(400).json({ error: "Invalid terms format" });
      }
      searchQuery = termsArray.join(" ");
    } else {
      searchQuery = query;
    }

    const data = await client.videos.search({ 
      query: searchQuery, 
      per_page: Math.min(per_page, 80)
    });
    
    if ("videos" in data) {
      res.json(data);
    } else {
      res.status(500).json({ error: "Failed to search videos" });
    }
  } catch (err) {
    console.error(err);
    res.status(500).json({ error: "Failed to search videos" });
  }
};

/**
<<<<<<< HEAD
 * Retrieves detailed information about a specific video by its ID.
 *
 * @async
 * @function getVideoById
 * @param {Request} req - Express request object containing the video ID in params.
 * @param {string} req.params.id - ID of the video to fetch.
 * @param {Response} res - Express response object.
 * @returns {Promise<Response>} JSON response with video details or error message.
=======
 * Retrieves a specific video by its ID from Pexels API.
 * 
 * @async
 * @function getVideoById
 * @param {Request} req - Express request object containing video ID parameter
 * @param {string} req.params.id - Video ID (will be converted to number)
 * @param {Response} res - Express response object
 * @returns {Promise<Response>} Single video object or error message
 * @throws {400} Invalid video ID (non-numeric or falsy)
 * @throws {404} Video not found
 * @throws {500} Failed to fetch video by ID
 * @throws {200} Successfully retrieved video details
 * 
 * @description
 * Fetches detailed information about a specific video using its unique Pexels ID.
 * The ID parameter is validated and converted to a number before making the API call.
 * 
 * @example
 * // GET /videos/123456
 * // Response: { id: 123456, url: "...", video_files: [...], user: {...}, ... }
>>>>>>> 2cc50127
 */
export const getVideoById = async (req: Request, res: Response) => {
  const id = Number(req.params.id);
  if (!id) return res.status(400).json({ error: "Invalid video ID" });

  try {
    const video = await client.videos.show({ id });
    if ("id" in video) {
      res.json(video);
    } else {
      res.status(404).json({ error: "Video not found" });
    }
  } catch (err) {
    console.error(err);
    res.status(500).json({ error: "Failed to fetch video by ID" });
  }
};

/**
<<<<<<< HEAD
 * Health check endpoint to verify the API is running.
 *
 * @function healthCheck
 * @param {Request} _req - Express request object (not used).
 * @param {Response} res - Express response object.
 * @returns {Response} Plain text response confirming the service is active.
=======
 * Health check endpoint for Pexels API service status.
 * 
 * @async
 * @function healthCheck
 * @param {Request} _req - Express request object (unused)
 * @param {Response} res - Express response object
 * @returns {Promise<Response>} Simple text response indicating service status
 * @throws {200} Service is running normally
 * 
 * @description
 * Basic health check endpoint that confirms the Pexels API endpoints are operational.
 * Returns a simple text message without performing actual API calls.
 * Useful for monitoring and load balancer health checks.
 * 
 * @example
 * // GET /pexels/health
 * // Response: "Pexels API endpoints are running"
>>>>>>> 2cc50127
 */
export const healthCheck = async (_req: Request, res: Response) => {
  res.send("Pexels API endpoints are running");
};<|MERGE_RESOLUTION|>--- conflicted
+++ resolved
@@ -1,10 +1,4 @@
 /**
-<<<<<<< HEAD
- * @fileoverview Express controller that interacts with the Pexels API to fetch and search for videos.
- * Handles endpoints for popular videos, search, video details, and server health check.
- * 
- * Requires the `PEXELS_API_KEY` environment variable to be set in a `.env` file.
-=======
  * @fileoverview Pexels API controller for fetching videos from the Pexels platform.
  * Provides endpoints for searching videos, getting popular content, and retrieving specific videos by ID.
  * @module controllers/pexels.controller
@@ -12,7 +6,6 @@
  * @requires express
  * @requires pexels
  * @requires dotenv
->>>>>>> 2cc50127
  */
 
 import { Request, Response } from "express";
@@ -37,15 +30,6 @@
 }
 
 /**
-<<<<<<< HEAD
- * Fetches the most popular videos from Pexels.
- *
- * @async
- * @function getPopularVideos
- * @param {Request} _req - Express request object (not used).
- * @param {Response} res - Express response object.
- * @returns {Promise<Response>} JSON array of popular videos or an error message.
-=======
  * Retrieves popular videos from Pexels API.
  * 
  * @async
@@ -63,7 +47,6 @@
  * @example
  * // GET /pexels/popular
  * // Response: [{ id: 1, url: "...", video_files: [...], ... }]
->>>>>>> 2cc50127
  */
 export const getPopularVideos = async (_req: Request, res: Response) => {
   if (!client) {
@@ -87,15 +70,6 @@
 };
 
 /**
-<<<<<<< HEAD
- * Fetches a short list of popular videos from Pexels (alias for testing or custom route).
- *
- * @async
- * @function getPeliculas
- * @param {Request} _req - Express request object (not used).
- * @param {Response} res - Express response object.
- * @returns {Promise<Response>} JSON object containing popular videos or an error.
-=======
  * Alternative endpoint for retrieving popular videos (Spanish naming convention).
  * 
  * @async
@@ -114,7 +88,6 @@
  * @example
  * // GET /pexels/peliculas  
  * // Response: { videos: [...], page: 1, per_page: 3, total_results: 1000, ... }
->>>>>>> 2cc50127
  */
 export const getPeliculas = async (_req: Request, res: Response) => {
   try {
@@ -131,18 +104,6 @@
 };
 
 /**
-<<<<<<< HEAD
- * Searches for videos on Pexels based on a query or a list of terms.
- *
- * @async
- * @function getVideos
- * @param {Request} req - Express request object containing query parameters.
- * @param {string} [req.query.query] - Main search term (optional if `terms` provided).
- * @param {string} [req.query.terms] - Comma-separated list of additional search terms.
- * @param {number} [req.query.per_page=3] - Number of videos to return (max 80).
- * @param {Response} res - Express response object.
- * @returns {Promise<Response>} JSON response with search results or error message.
-=======
  * Searches for videos on Pexels based on query parameters.
  * 
  * @async
@@ -169,7 +130,6 @@
  * // GET /pexels/videos?query=ocean&per_page=5
  * // GET /pexels/videos?terms=nature,forest,mountains
  * // Response: { videos: [...], page: 1, per_page: 5, ... }
->>>>>>> 2cc50127
  */
 export const getVideos = async (req: Request, res: Response) => {
   const query = req.query.query as string;
@@ -215,16 +175,6 @@
 };
 
 /**
-<<<<<<< HEAD
- * Retrieves detailed information about a specific video by its ID.
- *
- * @async
- * @function getVideoById
- * @param {Request} req - Express request object containing the video ID in params.
- * @param {string} req.params.id - ID of the video to fetch.
- * @param {Response} res - Express response object.
- * @returns {Promise<Response>} JSON response with video details or error message.
-=======
  * Retrieves a specific video by its ID from Pexels API.
  * 
  * @async
@@ -245,7 +195,6 @@
  * @example
  * // GET /videos/123456
  * // Response: { id: 123456, url: "...", video_files: [...], user: {...}, ... }
->>>>>>> 2cc50127
  */
 export const getVideoById = async (req: Request, res: Response) => {
   const id = Number(req.params.id);
@@ -265,14 +214,6 @@
 };
 
 /**
-<<<<<<< HEAD
- * Health check endpoint to verify the API is running.
- *
- * @function healthCheck
- * @param {Request} _req - Express request object (not used).
- * @param {Response} res - Express response object.
- * @returns {Response} Plain text response confirming the service is active.
-=======
  * Health check endpoint for Pexels API service status.
  * 
  * @async
@@ -290,7 +231,6 @@
  * @example
  * // GET /pexels/health
  * // Response: "Pexels API endpoints are running"
->>>>>>> 2cc50127
  */
 export const healthCheck = async (_req: Request, res: Response) => {
   res.send("Pexels API endpoints are running");
