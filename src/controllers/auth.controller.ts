--- conflicted
+++ resolved
@@ -39,11 +39,6 @@
     return res.status(400).json({ message: "You must be at least 18 years old to register." });
   }
 
-<<<<<<< HEAD
-  const err = validatePasswordStrength(password);
-  if (err) return res.status(400).json({ message: err });
-=======
->>>>>>> 9b372318
 
   const exists = await User.findOne({ email });
   if (exists) return res.status(409).json({ message: "Email already registered" });
