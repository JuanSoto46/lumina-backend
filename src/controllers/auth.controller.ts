/**
 * @fileoverview Authentication controller for user registration, login, and password reset functionality.
 * @module controllers/auth.controller
 * @version 1.0.0
 */

import { Request, Response } from "express";
import { User } from "../models/User.js";
import bcrypt from "bcryptjs";
import jwt from "jsonwebtoken";
import crypto from "crypto";
import { sendMail } from "../utils/mail.js";
<<<<<<< HEAD
import { validatePasswordStrength } from "../utils/validatePassword.js"; 
=======
>>>>>>> d7a6acc3

/**
 * Registers a new user in the system.
 * 
 * @async
 * @function signUp
 * @param {Request} req - Express request object containing user registration data
 * @param {string} req.body.firstName - User's first name
 * @param {string} req.body.lastName - User's last name
 * @param {number} req.body.age - User's age
 * @param {string} req.body.email - User's email address
 * @param {string} req.body.password - User's plain text password (will be hashed)
 * @param {Response} res - Express response object
 * @returns {Promise<Response>} JSON response with user ID and email on success, or error message
 * @throws {400} Missing required fields
 * @throws {409} Email already registered
 * @throws {201} User created successfully
 */
export async function signUp(req: Request, res: Response) {
  const { firstName, lastName, age, email, password } = req.body;
  if (!firstName || !lastName || !age || !email || !password) {
    return res.status(400).json({ message: "Missing fields" });
  }

  if (age < 18) {
    return res.status(400).json({ message: "You must be at least 18 years old to register." });
  }

<<<<<<< HEAD
  const err = validatePasswordStrength(password);
  if (err) return res.status(400).json({ message: err });
=======
>>>>>>> d7a6acc3

  const exists = await User.findOne({ email });
  if (exists) return res.status(409).json({ message: "Email already registered" });

  const passwordHash = await bcrypt.hash(password, 10);
  const user = await User.create({ firstName, lastName, age, email, passwordHash });
  return res.status(201).json({ id: user.id, email: user.email });
}

/**
 * Authenticates a user and returns a JWT token.
 * 
 * @async
 * @function login
 * @param {Request} req - Express request object containing login credentials
 * @param {string} req.body.email - User's email address
 * @param {string} req.body.password - User's plain text password
 * @param {Response} res - Express response object
 * @returns {Promise<Response>} JSON response with JWT token on success, or error message
 * @throws {401} Invalid credentials (email not found or password incorrect)
 * @throws {200} Login successful with JWT token
 * 
 * @example
 * // POST /auth/login
 * // Body: { email: "john@example.com", password: "password123" }
 * // Response: { token: "jwt_token_string" }
 */
export async function login(req: Request, res: Response) {
  const { email, password } = req.body;
  const user = await User.findOne({ email });
  if (!user) return res.status(401).json({ message: "Invalid credentials" });
  const ok = await bcrypt.compare(password, user.passwordHash);
  if (!ok) return res.status(401).json({ message: "Invalid credentials" });
  const token = jwt.sign({ id: user.id }, process.env.JWT_SECRET || "dev", { expiresIn: "7d" });
  return res.json({ token });
}

/**
 * Initiates password reset process by generating a secure token and sending reset email.
 * 
 * @async
 * @function forgotPassword
 * @param {Request} req - Express request object containing email
 * @param {string} req.body.email - User's email address for password reset
 * @param {Response} res - Express response object
 * @returns {Promise<Response>} Neutral success message (doesn't reveal if email exists)
 * @throws {400} Email required
 * @throws {502} Email service error
 * @throws {200} Reset email sent (if email exists in database)
 * 
 * @description
 * - Generates a cryptographically secure random token
 * - Stores only the SHA256 hash of the token in database
 * - Token expires in 60 minutes
 * - Sends HTML email with reset link
 * - Returns neutral response to prevent email enumeration
 * 
 */
export async function forgotPassword(req: Request, res: Response) {
  const { email } = req.body;
  if (!email) return res.status(400).json({ message: "Email required" });

  const user = await User.findOne({ email });
  if (!user) return res.json({ message: "If the email exists, a reset was sent" });

  const token = crypto.randomBytes(32).toString("hex");
  const tokenHash = crypto.createHash("sha256").update(token).digest("hex");
  const exp = new Date(Date.now() + 60 * 60 * 1000);

  user.passwordResetTokenHash = tokenHash;
  user.passwordResetTokenExp = exp;

  user.resetToken = undefined;
  user.resetTokenExp = undefined;

  await user.save();

  const clientUrl = (process.env.CLIENT_URL || "http://localhost:5173").split(",")[0];
  const resetUrl = `${clientUrl}/reset?token=${token}`;

  const html = `
    <div style="font-family:Arial,sans-serif">
      <h2>Restablecer tu contraseña</h2>
      <p>Vence en <b>60 minutos</b>.</p>
      <p><a href="${resetUrl}" style="background:#4f46e5;color:#fff;padding:12px 18px;border-radius:8px;text-decoration:none">Restablecer contraseña</a></p>
      <p>Si no funciona el botón, copia este enlace:<br>${resetUrl}</p>
    </div>
  `;

  try {
    await sendMail({ to: email, subject: "Restablece tu contraseña", html });
  } catch (e: any) {
    return res.status(502).json({ message: "Email service error", detail: e.message });
  }

  return res.json({ message: "If the email exists, a reset was sent" });
}

/**
 * Completes password reset process using a valid reset token.
 * 
 * @async
 * @function resetPassword
 * @param {Request} req - Express request object containing reset data
 * @param {string} req.body.token - Password reset token (raw token, not hashed)
 * @param {string} req.body.password - New password
 * @param {string} req.body.confirmPassword - Password confirmation (must match password)
 * @param {Response} res - Express response object
 * @returns {Promise<Response>} Success message on password update, or error message
 * @throws {400} Missing required fields or passwords don't match
 * @throws {400} Invalid or expired token
 * @throws {200} Password updated successfully
 * 
 * @description
 * - Validates that all required fields are present
 * - Ensures password and confirmPassword match
 * - Hashes the token and looks for matching user with valid expiration
 * - Updates user password with bcrypt hash
 * - Cleans up reset token fields from user document
 * - Removes any legacy token fields for security
 * 
 * @example
 * // POST /auth/reset-password
 * // Body: { token: "reset_token", password: "newpassword123", confirmPassword: "newpassword123" }
 * // Response: { message: "Password updated" }
 */
export async function resetPassword(req: Request, res: Response) {
  const { token, password, confirmPassword } = req.body;

  if (!token || !password || !confirmPassword) {
    return res.status(400).json({ message: "Missing fields" });
  }

  if (password !== confirmPassword) {
    return res.status(400).json({ message: "Passwords do not match" });
  }

<<<<<<< HEAD
  // ✅ Validación centralizada
  const err = validatePasswordStrength(password);
  if (err) return res.status(400).json({ message: err });
=======
>>>>>>> d7a6acc3

  const tokenHash = crypto.createHash("sha256").update(token).digest("hex");
  const user = await User.findOne({
    passwordResetTokenHash: tokenHash,
    passwordResetTokenExp: { $gt: new Date() },
  });

  if (!user) return res.status(400).json({ message: "Invalid or expired token" });

  user.passwordHash = await bcrypt.hash(password, 10);
  user.passwordResetTokenHash = undefined;
  user.passwordResetTokenExp = undefined;

  user.resetToken = undefined;
  user.resetTokenExp = undefined;

  await user.save();

  return res.json({ message: "Password updated" });
}

<|MERGE_RESOLUTION|>--- conflicted
+++ resolved
@@ -10,10 +10,7 @@
 import jwt from "jsonwebtoken";
 import crypto from "crypto";
 import { sendMail } from "../utils/mail.js";
-<<<<<<< HEAD
 import { validatePasswordStrength } from "../utils/validatePassword.js"; 
-=======
->>>>>>> d7a6acc3
 
 /**
  * Registers a new user in the system.
@@ -42,11 +39,6 @@
     return res.status(400).json({ message: "You must be at least 18 years old to register." });
   }
 
-<<<<<<< HEAD
-  const err = validatePasswordStrength(password);
-  if (err) return res.status(400).json({ message: err });
-=======
->>>>>>> d7a6acc3
 
   const exists = await User.findOne({ email });
   if (exists) return res.status(409).json({ message: "Email already registered" });
@@ -184,12 +176,6 @@
     return res.status(400).json({ message: "Passwords do not match" });
   }
 
-<<<<<<< HEAD
-  // ✅ Validación centralizada
-  const err = validatePasswordStrength(password);
-  if (err) return res.status(400).json({ message: err });
-=======
->>>>>>> d7a6acc3
 
   const tokenHash = crypto.createHash("sha256").update(token).digest("hex");
   const user = await User.findOne({
