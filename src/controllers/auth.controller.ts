/**
 * @fileoverview Authentication controller for user registration, login, and password reset functionality.
 * @module controllers/auth.controller
 * @version 1.0.0
 */

import { Request, Response } from "express";
import { User } from "../models/User.js";
import bcrypt from "bcryptjs";
import jwt from "jsonwebtoken";
import crypto from "crypto";
import { sendMail } from "../utils/mail.js";
<<<<<<< HEAD
import { validatePasswordStrength } from "../utils/validatePassword.js"; 

/**
 * Registers a new user in the database.
 * 
 * Validates required fields, ensures the user is 18 or older,
 * checks password strength, hashes the password, and saves the user.
 *
 * @async
 * @function signUp
 * @param {Request} req - Express request object containing user data.
 * @param {Response} res - Express response object.
 * @returns {Promise<Response>} JSON response with created user info or error message.
=======

/**
 * Registers a new user in the system.
 * 
 * @async
 * @function signUp
 * @param {Request} req - Express request object containing user registration data
 * @param {string} req.body.firstName - User's first name
 * @param {string} req.body.lastName - User's last name
 * @param {number} req.body.age - User's age
 * @param {string} req.body.email - User's email address
 * @param {string} req.body.password - User's plain text password (will be hashed)
 * @param {Response} res - Express response object
 * @returns {Promise<Response>} JSON response with user ID and email on success, or error message
 * @throws {400} Missing required fields
 * @throws {409} Email already registered
 * @throws {201} User created successfully
>>>>>>> 38452db6
 */
export async function signUp(req: Request, res: Response) {
  const { firstName, lastName, age, email, password } = req.body;
  if (!firstName || !lastName || !age || !email || !password) {
    return res.status(400).json({ message: "Missing fields" });
  }

  if (age < 18) {
    return res.status(400).json({ message: "You must be at least 18 years old to register." });
  }

  // ✅ Nueva validación de fuerza de contraseña
  const err = validatePasswordStrength(password);
  if (err) return res.status(400).json({ message: err });

  const exists = await User.findOne({ email });
  if (exists) return res.status(409).json({ message: "Email already registered" });

  const passwordHash = await bcrypt.hash(password, 10);
  const user = await User.create({ firstName, lastName, age, email, passwordHash });
  return res.status(201).json({ id: user.id, email: user.email });
}

/**
 * Authenticates a user and returns a JWT token.
<<<<<<< HEAD
 *
 * Checks email and password, verifies credentials using bcrypt,
 * and signs a JWT with the user ID.
 *
 * @async
 * @function login
 * @param {Request} req - Express request object containing credentials.
 * @param {Response} res - Express response object.
 * @returns {Promise<Response>} JSON response with JWT token or error message.
=======
 * 
 * @async
 * @function login
 * @param {Request} req - Express request object containing login credentials
 * @param {string} req.body.email - User's email address
 * @param {string} req.body.password - User's plain text password
 * @param {Response} res - Express response object
 * @returns {Promise<Response>} JSON response with JWT token on success, or error message
 * @throws {401} Invalid credentials (email not found or password incorrect)
 * @throws {200} Login successful with JWT token
 * 
 * @example
 * // POST /auth/login
 * // Body: { email: "john@example.com", password: "password123" }
 * // Response: { token: "jwt_token_string" }
>>>>>>> 38452db6
 */
export async function login(req: Request, res: Response) {
  const { email, password } = req.body;
  const user = await User.findOne({ email });
  if (!user) return res.status(401).json({ message: "Invalid credentials" });
  const ok = await bcrypt.compare(password, user.passwordHash);
  if (!ok) return res.status(401).json({ message: "Invalid credentials" });
  const token = jwt.sign({ id: user.id }, process.env.JWT_SECRET || "dev", { expiresIn: "7d" });
  return res.json({ token });
}

/**
<<<<<<< HEAD
 * Initiates the password reset process by sending an email with a reset link.
 *
 * Generates a secure token, hashes it, stores it with expiration in the user document,
 * and sends a password reset email to the user. Returns a neutral response
 * to avoid disclosing whether the email exists.
 *
 * @async
 * @function forgotPassword
 * @param {Request} req - Express request object containing user's email.
 * @param {Response} res - Express response object.
 * @returns {Promise<Response>} JSON response indicating email was sent (neutral).
 *
=======
 * Initiates password reset process by generating a secure token and sending reset email.
 * 
 * @async
 * @function forgotPassword
 * @param {Request} req - Express request object containing email
 * @param {string} req.body.email - User's email address for password reset
 * @param {Response} res - Express response object
 * @returns {Promise<Response>} Neutral success message (doesn't reveal if email exists)
 * @throws {400} Email required
 * @throws {502} Email service error
 * @throws {200} Reset email sent (if email exists in database)
 * 
 * @description
 * - Generates a cryptographically secure random token
 * - Stores only the SHA256 hash of the token in database
 * - Token expires in 60 minutes
 * - Sends HTML email with reset link
 * - Returns neutral response to prevent email enumeration
 * 
>>>>>>> 38452db6
 */
export async function forgotPassword(req: Request, res: Response) {
  const { email } = req.body;
  if (!email) return res.status(400).json({ message: "Email required" });

  const user = await User.findOne({ email });
  if (!user) return res.json({ message: "If the email exists, a reset was sent" });

  const token = crypto.randomBytes(32).toString("hex");
  const tokenHash = crypto.createHash("sha256").update(token).digest("hex");
  const exp = new Date(Date.now() + 60 * 60 * 1000);

  user.passwordResetTokenHash = tokenHash;
  user.passwordResetTokenExp = exp;

  user.resetToken = undefined;
  user.resetTokenExp = undefined;

  await user.save();

  const clientUrl = (process.env.CLIENT_URL || "http://localhost:5173").split(",")[0];
  const resetUrl = `${clientUrl}/reset?token=${token}`;

  const html = `
    <div style="font-family:Arial,sans-serif">
      <h2>Restablecer tu contraseña</h2>
      <p>Vence en <b>60 minutos</b>.</p>
      <p><a href="${resetUrl}" style="background:#4f46e5;color:#fff;padding:12px 18px;border-radius:8px;text-decoration:none">Restablecer contraseña</a></p>
      <p>Si no funciona el botón, copia este enlace:<br>${resetUrl}</p>
    </div>
  `;

  try {
    await sendMail({ to: email, subject: "Restablece tu contraseña", html });
  } catch (e: any) {
    return res.status(502).json({ message: "Email service error", detail: e.message });
  }

  return res.json({ message: "If the email exists, a reset was sent" });
}

/**
<<<<<<< HEAD
 * Resets the user's password using a valid reset token.
 *
 * Validates the provided token and new password, verifies expiration,
 * hashes the new password, and clears reset fields.
 *
 * @async
 * @function resetPassword
 * @param {Request} req - Express request object containing token and new passwords.
 * @param {Response} res - Express response object.
 * @returns {Promise<Response>} JSON response indicating success or failure.
=======
 * Completes password reset process using a valid reset token.
 * 
 * @async
 * @function resetPassword
 * @param {Request} req - Express request object containing reset data
 * @param {string} req.body.token - Password reset token (raw token, not hashed)
 * @param {string} req.body.password - New password
 * @param {string} req.body.confirmPassword - Password confirmation (must match password)
 * @param {Response} res - Express response object
 * @returns {Promise<Response>} Success message on password update, or error message
 * @throws {400} Missing required fields or passwords don't match
 * @throws {400} Invalid or expired token
 * @throws {200} Password updated successfully
 * 
 * @description
 * - Validates that all required fields are present
 * - Ensures password and confirmPassword match
 * - Hashes the token and looks for matching user with valid expiration
 * - Updates user password with bcrypt hash
 * - Cleans up reset token fields from user document
 * - Removes any legacy token fields for security
 * 
 * @example
 * // POST /auth/reset-password
 * // Body: { token: "reset_token", password: "newpassword123", confirmPassword: "newpassword123" }
 * // Response: { message: "Password updated" }
>>>>>>> 38452db6
 */
export async function resetPassword(req: Request, res: Response) {
  const { token, password, confirmPassword } = req.body;

  if (!token || !password || !confirmPassword) {
    return res.status(400).json({ message: "Missing fields" });
  }

  if (password !== confirmPassword) {
    return res.status(400).json({ message: "Passwords do not match" });
  }

  // ✅ Validación centralizada
  const err = validatePasswordStrength(password);
  if (err) return res.status(400).json({ message: err });

  const tokenHash = crypto.createHash("sha256").update(token).digest("hex");
  const user = await User.findOne({
    passwordResetTokenHash: tokenHash,
    passwordResetTokenExp: { $gt: new Date() },
  });

  if (!user) return res.status(400).json({ message: "Invalid or expired token" });

  user.passwordHash = await bcrypt.hash(password, 10);
  user.passwordResetTokenHash = undefined;
  user.passwordResetTokenExp = undefined;

  user.resetToken = undefined;
  user.resetTokenExp = undefined;

  await user.save();

  return res.json({ message: "Password updated" });
}

<|MERGE_RESOLUTION|>--- conflicted
+++ resolved
@@ -10,21 +10,6 @@
 import jwt from "jsonwebtoken";
 import crypto from "crypto";
 import { sendMail } from "../utils/mail.js";
-<<<<<<< HEAD
-import { validatePasswordStrength } from "../utils/validatePassword.js"; 
-
-/**
- * Registers a new user in the database.
- * 
- * Validates required fields, ensures the user is 18 or older,
- * checks password strength, hashes the password, and saves the user.
- *
- * @async
- * @function signUp
- * @param {Request} req - Express request object containing user data.
- * @param {Response} res - Express response object.
- * @returns {Promise<Response>} JSON response with created user info or error message.
-=======
 
 /**
  * Registers a new user in the system.
@@ -42,7 +27,6 @@
  * @throws {400} Missing required fields
  * @throws {409} Email already registered
  * @throws {201} User created successfully
->>>>>>> 38452db6
  */
 export async function signUp(req: Request, res: Response) {
   const { firstName, lastName, age, email, password } = req.body;
@@ -68,17 +52,6 @@
 
 /**
  * Authenticates a user and returns a JWT token.
-<<<<<<< HEAD
- *
- * Checks email and password, verifies credentials using bcrypt,
- * and signs a JWT with the user ID.
- *
- * @async
- * @function login
- * @param {Request} req - Express request object containing credentials.
- * @param {Response} res - Express response object.
- * @returns {Promise<Response>} JSON response with JWT token or error message.
-=======
  * 
  * @async
  * @function login
@@ -94,7 +67,6 @@
  * // POST /auth/login
  * // Body: { email: "john@example.com", password: "password123" }
  * // Response: { token: "jwt_token_string" }
->>>>>>> 38452db6
  */
 export async function login(req: Request, res: Response) {
   const { email, password } = req.body;
@@ -107,20 +79,6 @@
 }
 
 /**
-<<<<<<< HEAD
- * Initiates the password reset process by sending an email with a reset link.
- *
- * Generates a secure token, hashes it, stores it with expiration in the user document,
- * and sends a password reset email to the user. Returns a neutral response
- * to avoid disclosing whether the email exists.
- *
- * @async
- * @function forgotPassword
- * @param {Request} req - Express request object containing user's email.
- * @param {Response} res - Express response object.
- * @returns {Promise<Response>} JSON response indicating email was sent (neutral).
- *
-=======
  * Initiates password reset process by generating a secure token and sending reset email.
  * 
  * @async
@@ -140,7 +98,6 @@
  * - Sends HTML email with reset link
  * - Returns neutral response to prevent email enumeration
  * 
->>>>>>> 38452db6
  */
 export async function forgotPassword(req: Request, res: Response) {
   const { email } = req.body;
@@ -183,18 +140,6 @@
 }
 
 /**
-<<<<<<< HEAD
- * Resets the user's password using a valid reset token.
- *
- * Validates the provided token and new password, verifies expiration,
- * hashes the new password, and clears reset fields.
- *
- * @async
- * @function resetPassword
- * @param {Request} req - Express request object containing token and new passwords.
- * @param {Response} res - Express response object.
- * @returns {Promise<Response>} JSON response indicating success or failure.
-=======
  * Completes password reset process using a valid reset token.
  * 
  * @async
@@ -221,7 +166,6 @@
  * // POST /auth/reset-password
  * // Body: { token: "reset_token", password: "newpassword123", confirmPassword: "newpassword123" }
  * // Response: { message: "Password updated" }
->>>>>>> 38452db6
  */
 export async function resetPassword(req: Request, res: Response) {
   const { token, password, confirmPassword } = req.body;
