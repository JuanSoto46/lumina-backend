/**
 * @fileoverview User profile management controller for authenticated user operations.
 * Provides endpoints for viewing, updating, and managing user accounts including password changes.
 * @module controllers/user.controller
 * @version 1.0.0
 * @requires express
 * @requires bcryptjs
 * @requires ../middleware/auth
 * @requires ../models/User
 */

import { Response } from "express";
import { AuthRequest } from "../middleware/auth.js";
import { User } from "../models/User.js";
import bcrypt from "bcryptjs";
import { validatePasswordStrength } from "../utils/validatePassword.js";

/**
 * Retrieves the authenticated user's profile information.
 * 
 * @async
 * @function me
 * @param {AuthRequest} req - Express request object with authenticated user ID
 * @param {string} req.userId - ID of the authenticated user (from auth middleware)
 * @param {Response} res - Express response object
 * @returns {Promise<Response>} User profile data (excluding password hash) or error message
 * @throws {404} User not found
 * @throws {200} User profile retrieved successfully
 * 
 * @description
 * Fetches the current user's profile information based on the user ID from the JWT token.
 * The password hash is excluded from the response for security purposes.
 * Requires authentication middleware to populate req.userId.
 * 
 * @example
 * // GET /users/me
 * // Headers: { Authorization: "Bearer <jwt_token>" }
 * // Response: { _id: "...", firstName: "John", lastName: "Doe", email: "john@example.com", age: 25 }
 */
export async function me(req: AuthRequest, res: Response) {
  const user = await User.findById(req.userId).select("-passwordHash");
  if (!user) return res.status(404).json({ message: "User not found" });
  return res.json(user);
}

/**
 * Updates the authenticated user's profile information.
 * 
 * @async
 * @function updateMe
 * @param {AuthRequest} req - Express request object with user data and authenticated user ID
 * @param {string} req.userId - ID of the authenticated user (from auth middleware)
 * @param {Object} req.body - Request body containing update fields
 * @param {string} [req.body.firstName] - Updated first name
 * @param {string} [req.body.lastName] - Updated last name  
 * @param {number} [req.body.age] - Updated age
 * @param {string} [req.body.email] - Updated email address
 * @param {string} [req.body.password] - New password (will be hashed)
 * @param {Response} res - Express response object
 * @returns {Promise<Response>} Updated user profile (excluding password hash)
 * @throws {200} User profile updated successfully
 * 
 * @description
 * Allows authenticated users to update their profile information including optional password change.
 * All fields are optional - only provided fields will be updated.
 * If a password is provided, it will be hashed before storage.
 * Returns the updated user document without the password hash.
 * 
 * @example
 * // PUT /users/me
 * // Headers: { Authorization: "Bearer <jwt_token>" }
 * // Body: { firstName: "Jane", email: "jane@example.com" }
 * // Response: { _id: "...", firstName: "Jane", lastName: "Doe", email: "jane@example.com", age: 25 }
 */
export async function updateMe(req: AuthRequest, res: Response) {
  const { firstName, lastName, age, email, password } = req.body;
  const updates: any = { firstName, lastName, age, email };

  // If user wants to change password, hash it before saving
  if (password) updates.passwordHash = await bcrypt.hash(password, 10);

  const user = await User.findByIdAndUpdate(req.userId, updates, { new: true }).select("-passwordHash");
  return res.json(user);
}

/**
 * Permanently deletes the authenticated user's account.
 * 
 * @async
 * @function deleteMe
 * @param {AuthRequest} req - Express request object with authenticated user ID
 * @param {string} req.userId - ID of the authenticated user (from auth middleware)
 * @param {Response} res - Express response object
 * @returns {Promise<Response>} Confirmation message of account deletion
 * @throws {200} Account deleted successfully
 * 
 * @description
 * Permanently removes the authenticated user's account from the database.
 * This action is irreversible and will delete all user data.
 * The user's JWT token will become invalid after account deletion.
 * 
 * @security
 * - Requires valid authentication token
 * - Only allows users to delete their own account
 * - No recovery mechanism available
 * 
 * @example
 * // DELETE /users/me
 * // Headers: { Authorization: "Bearer <jwt_token>" }
 * // Response: { message: "Account deleted" }
 */
export async function deleteMe(req: AuthRequest, res: Response) {
  await User.findByIdAndDelete(req.userId);
  return res.json({ message: "Account deleted" });
}

/**
 * Changes the authenticated user's password with current password verification.
 * 
 * @async
 * @function changePassword
 * @param {any} req - Express request object with user ID and password data
 * @param {string} req.userId - ID of the authenticated user (from auth middleware)
 * @param {Object} req.body - Request body containing password change data
 * @param {string} req.body.currentPassword - User's current password for verification
 * @param {string} req.body.newPassword - New password to set
 * @param {string} req.body.confirmPassword - Confirmation of new password (must match newPassword)
 * @param {Response} res - Express response object
 * @returns {Promise<Response>} Success message or error details
 * @throws {400} Missing required fields, passwords don't match, or current password incorrect
 * @throws {404} User not found
 * @throws {200} Password changed successfully
 * 
 * @description
 * Secure password change endpoint that requires:
 * 1. Current password verification
 * 2. New password confirmation matching
 * 3. Valid user authentication
 * 
 * The new password is hashed with bcrypt before storage for security.
 * 
 * @security
 * - Validates current password before allowing change
 * - Requires password confirmation to prevent typos
 * - Uses bcrypt hashing with salt rounds of 10
 * - Requires authentication token
 * 
 * @example
 * // POST /users/change-password
 * // Headers: { Authorization: "Bearer <jwt_token>" }
 * // Body: { currentPassword: "old123", newPassword: "new456", confirmPassword: "new456" }
 * // Response: { message: "Password changed" }
 */
<<<<<<< HEAD
export async function changePassword(req: AuthRequest, res: Response) {
=======
export async function changePassword(req: any, res: Response) {
>>>>>>> d7a6acc3
  const { currentPassword, newPassword, confirmPassword } = req.body;

  // Basic field validation
  if (!currentPassword || !newPassword || !confirmPassword) {
    return res.status(400).json({ message: "Missing fields" });
  }

  // Check new password confirmation
  if (newPassword !== confirmPassword) {
    return res.status(400).json({ message: "Passwords do not match" });
  }

  // Validate password strength
  const err = validatePasswordStrength(newPassword);
  if (err) return res.status(400).json({ message: err });

  // Find user and validate current password
  const user = await User.findById(req.userId);
  if (!user) return res.status(404).json({ message: "User not found" });

  const ok = await bcrypt.compare(currentPassword, user.passwordHash);
  if (!ok) return res.status(400).json({ message: "Current password incorrect" });

  // Save new password securely
  user.passwordHash = await bcrypt.hash(newPassword, 10);
  await user.save();

  return res.json({ message: "Password changed" });
}<|MERGE_RESOLUTION|>--- conflicted
+++ resolved
@@ -151,11 +151,7 @@
  * // Body: { currentPassword: "old123", newPassword: "new456", confirmPassword: "new456" }
  * // Response: { message: "Password changed" }
  */
-<<<<<<< HEAD
-export async function changePassword(req: AuthRequest, res: Response) {
-=======
 export async function changePassword(req: any, res: Response) {
->>>>>>> d7a6acc3
   const { currentPassword, newPassword, confirmPassword } = req.body;
 
   // Basic field validation
